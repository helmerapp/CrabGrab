use windows::{Graphics::{Capture::Direct3D11CaptureFrame, DirectX::DirectXPixelFormat, SizeInt32}, Win32::Graphics::Direct3D11::ID3D11Device};

use crate::{prelude::{AudioCaptureFrame, VideoCaptureFrame}, util::{Point, Rect, Size}};

pub struct WindowsVideoFrame {
    pub(crate) device: ID3D11Device,
    pub(crate) frame: Direct3D11CaptureFrame,
    pub(crate) frame_size: (usize, usize),
    pub(crate) pixel_format: DirectXPixelFormat,
    pub(crate) frame_id: u64,
    pub(crate) dpi: u32,
}

impl VideoCaptureFrame for WindowsVideoFrame {
    fn size(&self) -> Size {
        let size = self.frame.ContentSize().unwrap_or(SizeInt32::default());
        Size {
            width: size.Width as f64,
            height: size.Height as f64,
        }
    }

    fn dpi(&self) -> f64 {
<<<<<<< HEAD
        self.dpi as f64
=======
        todo!()
>>>>>>> 5308cb2a
    }

    fn duration(&self) -> std::time::Duration {
        todo!()
    }

    fn origin_time(&self) -> std::time::Duration {
        todo!()
    }

    fn capture_time(&self) -> std::time::Instant {
        todo!()
    }

    fn frame_id(&self) -> u64 {
        self.frame_id
    }
}

pub struct WindowsAudioFrame {

}

impl AudioCaptureFrame for WindowsAudioFrame {
    fn sample_rate(&self) -> crate::prelude::AudioSampleRate {
        todo!()
    }

    fn channel_count(&self) -> crate::prelude::AudioChannelCount {
        todo!()
    }

    fn audio_channel_buffer(&mut self, channel: usize) -> Result<crate::prelude::AudioChannelData<'_>, crate::prelude::AudioBufferError> {
        todo!()
    }

    fn duration(&self) -> std::time::Duration {
        todo!()
    }

    fn origin_time(&self) -> std::time::Duration {
        todo!()
    }

    fn capture_time(&self) -> std::time::Instant {
        todo!()
    }

    fn frame_id(&self) -> u64 {
        todo!()
    }
}
<|MERGE_RESOLUTION|>--- conflicted
+++ resolved
@@ -3,12 +3,15 @@
 use crate::{prelude::{AudioCaptureFrame, VideoCaptureFrame}, util::{Point, Rect, Size}};
 
 pub struct WindowsVideoFrame {
-    pub(crate) device: ID3D11Device,
-    pub(crate) frame: Direct3D11CaptureFrame,
-    pub(crate) frame_size: (usize, usize),
-    pub(crate) pixel_format: DirectXPixelFormat,
-    pub(crate) frame_id: u64,
-    pub(crate) dpi: u32,
+    pub(crate) device       : ID3D11Device,
+    pub(crate) frame        : Direct3D11CaptureFrame,
+    pub(crate) frame_size   : (usize, usize),
+    pub(crate) pixel_format : DirectXPixelFormat,
+    pub(crate) frame_id     : u64,
+    pub(crate) dpi          : u32,
+    pub(crate) t_capture    : std::time::Instant,
+    pub(crate) t_origin     : std::time::Duration,
+    pub(crate) duration     : std::time::Duration,
 }
 
 impl VideoCaptureFrame for WindowsVideoFrame {
@@ -21,23 +24,19 @@
     }
 
     fn dpi(&self) -> f64 {
-<<<<<<< HEAD
         self.dpi as f64
-=======
-        todo!()
->>>>>>> 5308cb2a
     }
 
     fn duration(&self) -> std::time::Duration {
-        todo!()
+        self.duration
     }
 
     fn origin_time(&self) -> std::time::Duration {
-        todo!()
+        self.t_origin
     }
 
     fn capture_time(&self) -> std::time::Instant {
-        todo!()
+        self.t_capture
     }
 
     fn frame_id(&self) -> u64 {
@@ -46,7 +45,7 @@
 }
 
 pub struct WindowsAudioFrame {
-
+    
 }
 
 impl AudioCaptureFrame for WindowsAudioFrame {
